"""
fprime.fbuild.cmake:

File to contain basic wrappers for the CMake. This will enable basic CMake commands in order to detect the properties of
the build. This should not be imported in-person, but rather should be included by the build package. This can be the
receiver of these delegated functions.

@author mstarch
"""
import six
import io
import os
import re
import pty
import sys
import copy
import time
import shutil
import tempfile
import subprocess
import itertools
import functools
import collections
import selectors

# Get a cache directory for building CMakeList file, if need and remove at exit
import atexit
import fprime.fbuild

<<<<<<< HEAD
COMMENT_REGEX = re.compile("\s*#.*")
SUBSTIT_REGEX = re.compile("\$\(([^)]*)\)")
=======
COMMENT_REGEX = re.compile(r"\s*#.*")
SUBSTIT_REGEX = re.compile(r"\$\(([^)]*)\)")
>>>>>>> 6b0aa885


class CMakeBuildCache(object):
    """
    Builds CMake deployment for the purposes of inspecting that build. This exists because generating a build on every
    call take a long time. This cache will hold the results to prevent recalculation.
    """

    def __init__(self):
        """ Sets up the known project to None """
        self.project = None
        self.tempdir = None

    def get_cmake_temp_build(self, proj_dir, verbose=False):
        """ Gets a CMake build directory for the specified proj_dir """
        if (
            self.project is not None
            and proj_dir is not None
            and self.project != proj_dir
        ):
            raise CMakeException("Already tracking project {}".format(self.project))
        # No tempdir, prepare a build
        if self.tempdir is None:
            if proj_dir is None:
                raise ValueError(
                    "No build cache available, and no project_dir specified"
                )
            # Create a temp directory and register its deletion at the end of the program run
            self.tempdir = tempfile.mkdtemp()
            atexit.register(lambda: shutil.rmtree(self.tempdir, ignore_errors=True))
            # Turn that directory into a CMake build
            fprime.fbuild.builder().generate_build(
                proj_dir, self.tempdir, ignore_output=not verbose
            )
        self.project = proj_dir
        return self.tempdir


class CMakeHandler(object):
    """
    CMake handler interacts with an F prime CMake-based system. This will help us interact with CMake in refined ways.
    """

    CMAKE_DEFAULT_BUILD_NAME = "build-fprime-automatic-{}"
    CMAKE_LOCATION_FIELDS = [
        "FPRIME_PROJECT_ROOT",
        "FPRIME_LIBRARIES",
        "FPRIME_FRAMEWORK_PATH",
    ]

    def __init__(self):
        """
        Instantiate a basic CMake handler.
        """
        self.environment = {}
        self.build_cache = CMakeBuildCache()
        self.verbose = False
        try:
            self._run_cmake(["--help"], print_output=False)
        except Exception as exc:
            raise CMakeExecutionException(
                "CMake executable 'cmake' not found", str(exc), printed=False
            )

    def set_verbose(self, verbose):
        """ Sets verbosity """
        self.verbose = verbose

    def execute_known_target(
        self, target, build_dir, path, cmake_args=None, make_args=None, top_target=False
    ):
        """
        Executes a known target for a given build_dir. Path will default to a known path.
        :param build_dir: build_dir to use to run this.
        :param target: target to execute at the path, using above build_dir
        :param path: path to run target against. (default) current working directory
        :param cmake_args: cmake args input
        :param top_target: top-level target. Do not append path name
        :return: return code from CMake
        """
        cmake_args = {} if cmake_args is None else cmake_args
        make_args = {} if make_args is None else make_args
        fleshed_args = list(
            map(
                lambda key: ("{}={}" if key.startswith("--") else "-D{}={}").format(
                    key, cmake_args[key]
                ),
                cmake_args.keys(),
            )
        )
        fleshed_args += ["--"] + list(
            map(lambda key: "{}={}".format(key, make_args[key]), make_args.keys())
        )
        # Get module name from the relative path to include root
        include_root = self.get_include_info(path, build_dir)[1]
        module = (
            os.path.relpath(path, include_root).replace(".", "").replace(os.sep, "_")
        )
        cmake_target = (
            module
            if target == ""
            else (
                "{}_{}".format(module, target).lstrip("_") if not top_target else target
            )
        )
        run_args = ["--build", build_dir]
        environment = {}
        if self.verbose:
            environment["VERBOSE"] = "1"
        run_args.extend(["--target", cmake_target])
        try:
            return self._run_cmake(
                run_args + fleshed_args, write_override=True, environment=environment
            )
        except CMakeExecutionException as exc:
            no_target = functools.reduce(
                lambda cur, line: cur or "No rule to make target" in line,
                exc.get_errors(),
                False,
            )
            if not no_target:
                raise
            print(
                "[CMAKE] CMake failed to detect target, attempting CMake cache refresh and retry"
            )
            self._cmake_referesh_cache(build_dir)
            return self._run_cmake(
                run_args + fleshed_args, write_override=True, environment=environment
            )

    def find_hashed_file(self, build_dir, hash):
        """
        Find a file from a hash
        :param build_dir: build directory to search
        :param hash: hash number
        :return: filename
        """
        hashes_file = os.path.join(build_dir, "hashes.txt")
        if not os.path.exists(hashes_file):
            raise CMakeException(
                "Failed to find {}, was the build generated.".format(hashes_file)
            )
        with open(hashes_file, "r") as file_handle:
            lines = filter(
                lambda line: "{:x}".format(hash) in line, file_handle.readlines()
            )
        return list(lines)

    def find_nearest_standard_build(self, platform, path):
        """
        Recurse up the directory tree from the given path, looking for a directory that matches the standard name. This
        will return that path, or error if one cannot be found.
        :return: path of nearest standard build directory
        :throws CMakeInvalidBuildException, a build was found but not setup, CMakeOrphanException, no build was found
        """
        path = os.path.abspath(path)
        # Get current directory to be checked, by removing file if path is not already a directory
        current = path if os.path.isdir(path) else os.path.dirname(path)
        # Look for a potential build that is valid
        potential_build = os.path.join(
            current, CMakeHandler.CMAKE_DEFAULT_BUILD_NAME.format(platform)
        )
        if os.path.exists(potential_build):
            self._cmake_validate_build_dir(potential_build)
            return potential_build
        # Check for root, and throw error if it is already a root
        new_dir = os.path.dirname(current)
        if new_dir == path:
            raise CMakeException(
                "{} not in ancestor tree".format(
                    CMakeHandler.CMAKE_DEFAULT_BUILD_NAME.format(platform)
                )
            )
        return self.find_nearest_standard_build(platform, new_dir)

    def get_include_locations(self, cmake_dir):
        """
        Gets the locations that can be used as the root of an include tree. Common directories are placed in these
        include locations. These include standard builds, configs, etc.
        :param cmake_dir: directory of a CMake build, or directory containing a CMake project
        :return: [] # List of include locations. Order: project, lib, lib, ..., F prime core
        !!! Note: supplying a project dir as cmake_dir will setup a build-cache, and thus take much time. !!!
        """
        # Reading config fields. If the cmake_dir is a project dir, a build cache may be setup.
        # !! Note: using a project dir will cause file-system side effects, and incur a one-time cost to setup cache !!
        config_fields = self.get_fprime_configuration(
            CMakeHandler.CMAKE_LOCATION_FIELDS, cmake_dir
        )
        non_null = filter(lambda item: item is not None, config_fields)
        # Read cache fields for each possible directory the build_dir, and the new tempdir
        locations = itertools.chain(*map(lambda value: value.split(";"), non_null))
        mapped = map(os.path.abspath, locations)
        # Removes duplicates, by creating an ordered dictionary, and then asking for its keys
        return list(collections.OrderedDict.fromkeys(mapped).keys())

    def get_include_info(self, path, cmake_dir):
        """
        Calculates the include root of the given path. The include root is defined as the following based on the other
        two values supplied. First, the following two path values are established:
           - Location of the project's root. This is defined in the project_dir's CMakeList.txt, or in the CMake Cache.
           - Location of the project's F prime checkout. This is defined in the same places.
        From there, the include root of the supplied path is whichever of those two paths is your parent. In cases where
        both are parents, it will take the outer-most parent
        :param path: path to calculate looking for include-root
        :param cmake_dir: directory of a CMake build, or directory containing a CMake project
        :return: (relative include path, include root for the given path)
        !!! Note: supplying a project dir as cmake_dir will setup a build-cache, and thus take much time. !!!
        """
        path = (
            os.path.abspath(path) if path is not None else os.path.abspath(os.getcwd())
        )
        possible_parents = self.get_include_locations(cmake_dir)
        # Check there is some possible parent
        if not possible_parents:
            raise CMakeProjectException(
                cmake_dir,
                "Does not define any of the cache fields: {}".format(
                    ",".join(CMakeHandler.CMAKE_LOCATION_FIELDS)
                ),
            )
        # Common-prefix will fail in the case that two directories share a common prefix in their name
        # So force directory separator to force common prefix to only work on full directory names
        full_parents = map(lambda dir: os.path.abspath(dir) + os.sep, possible_parents)
        # Parents *are* the common prefix for their children
        parents = filter(
            lambda parent: os.path.commonprefix([parent, path]) == parent, full_parents
        )

        def parent_reducer(accum, item):
            """
            Reduces a list of parents, and the given path, to a single path who is the closes parent to the existing
            path while stilling being a parent.
            :param accum: latest best parent, or None if no valid parent found
            :param item: current parent being evaluated
            :return: next latest best parent
            """
            # None items cannot weigh-in
            if item is None:
                return accum
            # Calculate common path
            prefix = os.path.commonprefix([item, path])
            # Return the previous parent, if new prefix is not the directory itself, or the old one was closer
            return (
                accum
                if prefix != item or (accum is not None and len(accum) > len(item))
                else item
            )

        nearest_parent = functools.reduce(parent_reducer, parents, None)
        # Check that a parent is the true parent
        if nearest_parent is None:
            raise CMakeOrphanException(path)
        return os.path.relpath(path, nearest_parent), nearest_parent.rstrip(os.sep)

    def get_fprime_configuration(self, fields, cmake_dir=None):
        """
        Gets fprime configuration for the given field(s). This will return a list of fields for the set of input fields.
        The user may supply a string for a single value returned as list of one, or a list of fields for list of values.
        :param fields: name of field, or list of names of fields
        :param cmake_dir: a cmake directory (project or build) to used. default: None, use existing temp cached build.
        :return: list of values, or Nones
        """
        if isinstance(fields, six.string_types):
            fields = [fields]
        # Setup the build_dir if it can be detected. Without a cache or specified value, we can crash
        build_dir = self._build_directory_from_cmake_dir(cmake_dir)
        return self._read_values_from_cache(fields, build_dir=build_dir)

    def _build_directory_from_cmake_dir(self, cmake_dir):
        """
        If the supplied directory is a valid CMake build directory, then this will be returned. Otherwise, the file
        should be a valid CMake project directory containing a CMakeLists.txt with a project call. This will then
        generate a temporary directory to be used as a build.
        :return: working build directory
        """
        try:
            self._cmake_validate_build_dir(cmake_dir)
            return cmake_dir
        except (CMakeInvalidBuildException, TypeError):
            return self.build_cache.get_cmake_temp_build(cmake_dir, self.verbose)

    def generate_build(self, source_dir, build_dir, args=None, ignore_output=False):
        """
        Generate a build directory for purposes of the build.
        :param source_dir: source directory to generate from
        :param build_dir: build directory to generate to
        :param args: arguments to hand to CMake.
        :param ignore_output: do not print the output where the user can see it
        """
        if not os.path.exists(build_dir):
            os.makedirs(build_dir)
        # We will CD for build, so this path must become absolute
        source_dir = os.path.abspath(source_dir)
        args = {} if args is None else args
        fleshed_args = map(
            lambda key: ("{}={}" if key.startswith("--") else "-D{}={}").format(
                key, args[key]
            ),
            args.keys(),
        )
        self._cmake_validate_source_dir(source_dir)
        self._run_cmake(
            ["-S", source_dir] + list(fleshed_args),
            workdir=build_dir,
            print_output=not ignore_output,
            write_override=True,
        )

    def _read_values_from_cache(self, keys, build_dir):
        """
        Reads set values from cache into an output tuple.
        :param keys: keys to read in iterable
        :param build_dir: build directory containing cache file
        :return: a tuple of keys, None if not part of cache
        """
        cache = self._read_cache(build_dir)
        # Reads cache values suppressing KeyError, {}.get(x, default=None)
        miner = lambda x: cache.get(x, None)
        return tuple(map(miner, keys))

    def _read_cache(self, build_dir):
        """
        Reads the cache from the associated build_dir. This will return a dictionary of cache variable name to
        its value. This will not update internal state.
        :param build_dir: build directory to harvest for cache variables
        :return: {<cmake cache variable>: <cmake cache value>}
        """
        reg = re.compile("([^:]+):[^=]*=(.*)")
        # Check that the build_dir is properly setup
        self._cmake_validate_build_dir(build_dir)
        stdout, stderr = self._run_cmake(["-LA"], workdir=build_dir, print_output=False)
        # Scan for lines in stdout that have non-None matches for the above regular expression
        valid_matches = filter(lambda item: item is not None, map(reg.match, stdout))
        # Return the dictionary composed from the match groups
        return dict(map(lambda match: (match.group(1), match.group(2)), valid_matches))

    def sub_environment_values(self, value):
        """
        Substitute all values of the form $(ABC) in the string.
        :return: subbed out value
        """
        # Find all matches and iterate backwards substituting as we go
        matches = list(SUBSTIT_REGEX.finditer(value))
        matches.reverse()
        for match in matches:
            subkey = match.group(1)
            subval = self.environment.get(subkey, os.environ.get(subkey, ""))
<<<<<<< HEAD
            value = value[:match.start()] + subval + value[match.end():]
        return value


=======
            value = value[: match.start()] + subval + value[match.end() :]
        return value

>>>>>>> 6b0aa885
    def setup_environment_from_file(self, build_dir, environment_file=None):
        """
        Sets the environment to apply to CMake commands.  Will read from the supplied file.  If None is supplied, it
        will try and detect the the environment file from variables set in the cache.  If no file is supplied, nor any
        set in the cache, then it is ignored.
        """
        try:
            environment_file = (
                environment_file
                if environment_file is not None
                else self._read_values_from_cache(
                    ["FPRIME_BUILD_ENVIRONMENT"], build_dir
                )[0]
            )
        except CMakeException:
            print(
                "[WARNING] Could not read CMake cache. Will not use 'FPRIME_BUILD_ENVIRONMENT' for environment."
            )
        # Nothing to set
        if environment_file is None:
            return
        elif not os.path.isfile(environment_file):
            raise CMakeException(
                "Environment file '{}' does not exist".format(environment_file)
            )
        print("[INFO] Reading environment from: {}".format(environment_file))
        with open(environment_file, "r") as file_handle:
            for line in file_handle.readlines():
                # No need to quote, accounts for blanks
                tokens = COMMENT_REGEX.sub("", line.strip()).split(None, 1) + [""]
                if len(tokens) >= 2:
                    self.environment[tokens[0]] = self.sub_environment_values(tokens[1])

    @staticmethod
    def _cmake_validate_source_dir(source_dir):
        """
        Raises an exception if the source dir is not a valid CMake source directory. This means a CMakeLists.txt exists
        and defines within it a project call.
        :param source_dir: source directory to validate
        """
        cmake_file = os.path.join(source_dir, "CMakeLists.txt")
        if not os.path.isfile(cmake_file):
            raise CMakeProjectException(source_dir, "No CMakeLists.txt is defined")
        # Test the cmake_file for project(
        with open(cmake_file, "r") as file_handle:
            project_lines = list(
                filter(lambda line: "project(" in line, file_handle.readlines())
            )
            if not project_lines:
                raise CMakeProjectException(
                    source_dir, "No 'project()' calls in {}".format(cmake_file)
                )

    @staticmethod
    def _cmake_validate_build_dir(build_dir):
        """
        Raises an exception if the build dir is not a valid CMake build directory
        :param build_dir: build_dir to validate
        """
        cache_file = os.path.join(build_dir, "CMakeCache.txt")
        if not os.path.isfile(cache_file):
            raise CMakeInvalidBuildException(build_dir)

    def _cmake_referesh_cache(self, build_dir):
        """
        Runs the cmake  target required to refresh the cmake cache. This will allow for unknown targets to be searched
        for before the utility gives up and produces.
        :param build_dir: directory to build in
        """
        environment = {}
        run_args = ["--build", build_dir]
        if self.verbose:
            print("[CMAKE] Refreshing CMake build cache")
            environment["VERBOSE"] = "1"
        run_args.extend(["--target", "rebuild_cache"])
        self._run_cmake(run_args, write_override=True, environment=environment)

    def _run_cmake(
        self,
        arguments,
        workdir=None,
        print_output=True,
        write_override=False,
        environment={},
    ):
        """
        Will run the cmake system supplying the given arguments. Assumes that the CMake executable is somewhere on the
        path in order for this to run.
        :param arguments: arguments to supply to CMake.
        :param workdir: work directory to run in
        :param print: print to the screen. Default: True
        :param write_override: allows for non-read-only commands
        :param environment: environment to write into
        :return: (stdout, stderr)
        Note: !!! this function has potential File System side-effects !!!
        """
        cm_environ = copy.copy(os.environ)
        cm_environ.update(self.environment)
        cm_environ.update(environment)
        cargs = ["cmake"]
        if not write_override:
            cargs.append("-N")
        cargs.extend(arguments)
        if self.verbose:
            print("[CMAKE] '{}'".format(" ".join(cargs)))
            for key, val in cm_environ.items():
                print("[CMAKE]     {}={}".format(key, val))

        # In order to get proper console highlighting while still getting access to the output, we need to create a
        # pseudo-terminal. This will allow the proc to write to one side, and our select below to read from the other
        # side. Most importantly, pseudo-terminal usage will trick CMake into highlighting for us.
        pty_err_r, pty_err_w = pty.openpty()
        pty_out_r, pty_out_w = pty.openpty()
        proc = subprocess.Popen(
            cargs,
            stdout=pty_out_w,
            stderr=pty_err_w,
            cwd=workdir,
            env=cm_environ,
            close_fds=True,
        )
        # Close our side of the writing pipes. Subproc will also close when it it finished.
        os.close(pty_out_w)
        os.close(pty_err_w)
        ret, stdout, stderr = self._communicate(
            proc,
            io.open(pty_out_r, mode="rb"),
            io.open(pty_err_r, mode="rb"),
            print_output,
        )
        # Raising an exception when the return code is non-zero allows us to handle the exception internally if it is
        # needed. Thus we do not just exit.
        if ret != 0:
            raise CMakeExecutionException(
                "CMake erred with return code {}".format(proc.returncode),
                stderr,
                print_output,
            )
        return stdout, stderr

    @staticmethod
    def _communicate(proc, stdout, stderr, print_output=True):
        """
        Communicates with a process while assuring that output is captured and optionally printed. This will buffer
        lines for the standard out file handle when not none, and will always buffer standard error so that it can be
        provided when needed. This effectively replaces the .communicate method of the proc itself, while still
        preventing deadlocks.  The output is returned for each stream as a list of lines.
        :param proc: Popen process constructed with the above pairs to the submitted file handles
        :param stdout: standard output file handle. Paired with the FH provided to the Popen stdout argument
        :param stderr: standard error file handle. Paired with the FH provided to the Popen stderr argument
        :param print_output: print output to the screen. If False, output is masked. Default: True, print to screen.
        :return return code, stdout as list of lines, stderr as list of lines
        """
        stdouts = []
        stderrs = []
        # Selection will allow us to read from stdout and stderr whenever either is available. This will allow the
        # program to capture both, while still printing as soon as is possible. This will keep the user informed, not
        # merge streams, and capture output.
        #
        # Selection blocks on the read of "either" file descriptor, and then passes off the execution to the below code
        # with a key that represents which descriptor was the one available to read without blocking.
        selector = selectors.DefaultSelector()
        selector.register(stdout, selectors.EVENT_READ, data=(stdouts, sys.stdout))
        selector.register(stderr, selectors.EVENT_READ, data=(stderrs, sys.stderr))
        while not stdout.closed or not stderr.closed:
            # This line *BLOCKS* until on of the above registered handles is available to read. Then a set of events is
            # returned signaling that a given object is available for IO.
            events = selector.select()
            for key, _ in events:
                appendable, stream = key.data
                try:
                    line = key.fileobj.readline().decode().replace("\r\n", "\n")
                # Some systems (like running inside Docker) raise an io error instead of returning "" when the device
                # is ended. Not sure why this is, but the effect is the same, on IOError assume end-of-input
                except IOError as ioe:
                    line = ""
                appendable.append(line)
                # Streams are EOF when the line returned is empty. Once this occurs, we are responsible for closing the
                # stream and thus closing the select loop. Empty strings need not be printed.
                if line == "":
                    key.fileobj.close()
                    continue
                # Forwards output to screen.  Assuming a PTY is used, then coloring highlights should be automatically
                # included for output. Raw streams are used to avoid print quirks
                elif print_output:
                    stream.write(line)
                    stream.flush()
        # Spin waiting for the .poll() method to return a non-None result ensuring that the process has finished.
        while proc.poll() is None:
            time.sleep(0.0001)
        return proc.poll(), stdouts, stderrs


class CMakeException(Exception):
    """ Error occurred within this CMake package """

    pass


class CMakeInconsistencyException(CMakeException):
    """ Project CMakeLists.txt is inconsistent with build dir """

    def __init__(self, project_cmake, build_dir):
        """ Force an appropriate message """
        super(CMakeInconsistencyException, self).__init__(
            "{} is inconsistent with build {}. Regenerate the build".format(
                project_cmake, build_dir
            )
        )


class CMakeOrphanException(CMakeException):
    """ File is not managed by CMake project """

    def __init__(self, file_dir):
        """ Force an appropriate message """
        super(CMakeOrphanException, self).__init__(
            "{} is outside the F prime project".format(file_dir)
        )


class CMakeProjectException(CMakeException):
    """ Invalid project directory """

    def __init__(self, project_dir, error):
        """ Force an appropriate message """
        super(CMakeProjectException, self).__init__(
            "{} is an invalid F prime deployment. {}".format(project_dir, error)
        )


class CMakeInvalidBuildException(CMakeException):
    """ The supplied build directory was not setup as a CMake value """

    def __init__(self, build_dir):
        """ Force an appropriate message """
        super(CMakeInvalidBuildException, self).__init__(
            "{} is not a CMake build directory. Please setup using 'fprime-util generate'".format(
                build_dir
            )
        )


class CMakeExecutionException(CMakeException):
    """ Pass up a CMake Error as an Exception """

    def __init__(self, message, stderr, printed):
        """ The error data should be stored """
        super(CMakeExecutionException, self).__init__(message)
        self.stderr = stderr
        self.need = not printed

    def get_errors(self):
        """
        Returns the error stream data to the caller
        :return: stderr of CMake as supplied into this Exception
        """
        return self.stderr

    def need_print(self):
        """
        Returns if the errors need to be printed
        :return: need print
        """
        return self.need


class CMakeNoSuchTargetException(CMakeException):
    """ The target does not exist. """

    def __init__(self, build_dir, target):
        """  Better messaging for this exception """
        super(CMakeNoSuchTargetException, self).__init__(
            "{} does not support target {}".format(build_dir, target)
        )<|MERGE_RESOLUTION|>--- conflicted
+++ resolved
@@ -27,13 +27,8 @@
 import atexit
 import fprime.fbuild
 
-<<<<<<< HEAD
-COMMENT_REGEX = re.compile("\s*#.*")
-SUBSTIT_REGEX = re.compile("\$\(([^)]*)\)")
-=======
 COMMENT_REGEX = re.compile(r"\s*#.*")
 SUBSTIT_REGEX = re.compile(r"\$\(([^)]*)\)")
->>>>>>> 6b0aa885
 
 
 class CMakeBuildCache(object):
@@ -381,16 +376,9 @@
         for match in matches:
             subkey = match.group(1)
             subval = self.environment.get(subkey, os.environ.get(subkey, ""))
-<<<<<<< HEAD
-            value = value[:match.start()] + subval + value[match.end():]
-        return value
-
-
-=======
             value = value[: match.start()] + subval + value[match.end() :]
         return value
 
->>>>>>> 6b0aa885
     def setup_environment_from_file(self, build_dir, environment_file=None):
         """
         Sets the environment to apply to CMake commands.  Will read from the supplied file.  If None is supplied, it
